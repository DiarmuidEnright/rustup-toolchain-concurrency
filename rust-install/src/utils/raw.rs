use utils::NotifyHandler;

use std::error;
use std::fs;
use std::path::{Path, PathBuf};
use std::io;
use std::char::from_u32;
use std::io::Write;
use std::process::{Command, Stdio, ExitStatus};
use std::ffi::{OsStr, OsString};
use std::fmt;
use std::thread;
use std::time::Duration;
use hyper::{self, Client};
use openssl::crypto::hash::Hasher;

use rand::random;

pub fn ensure_dir_exists<P: AsRef<Path>, F: FnOnce(&Path)>(path: P,
                                                           callback: F)
                                                           -> io::Result<bool> {
    if !is_directory(path.as_ref()) {
        callback(path.as_ref());
        fs::create_dir_all(path.as_ref()).map(|()| true)
    } else {
        Ok(false)
    }
}

pub fn is_directory<P: AsRef<Path>>(path: P) -> bool {
    fs::metadata(path).ok().as_ref().map(fs::Metadata::is_dir) == Some(true)
}

pub fn is_file<P: AsRef<Path>>(path: P) -> bool {
    fs::metadata(path).ok().as_ref().map(fs::Metadata::is_file) == Some(true)
}

pub fn path_exists<P: AsRef<Path>>(path: P) -> bool {
    fs::metadata(path).is_ok()
}

pub fn random_string(length: usize) -> String {
    let chars = b"abcdefghijklmnopqrstuvwxyz0123456789_";
    (0..length).map(|_| from_u32(chars[random::<usize>() % chars.len()] as u32).unwrap()).collect()
}

pub fn if_not_empty<S: PartialEq<str>>(s: S) -> Option<S> {
    if s == *"" {
        None
    } else {
        Some(s)
    }
}

pub fn write_file(path: &Path, contents: &str) -> io::Result<()> {
    let mut file = try!(fs::OpenOptions::new()
                            .write(true)
                            .truncate(true)
                            .create(true)
                            .open(path));

    try!(io::Write::write_all(&mut file, contents.as_bytes()));

    try!(file.sync_data());

    Ok(())
}

pub fn read_file(path: &Path) -> io::Result<String> {
    let mut file = try!(fs::OpenOptions::new()
                            .read(true)
                            .open(path));

    let mut contents = String::new();

    try!(io::Read::read_to_string(&mut file, &mut contents));

    Ok(contents)
}

pub fn filter_file<F: FnMut(&str) -> bool>(src: &Path,
                                           dest: &Path,
                                           mut filter: F)
                                           -> io::Result<usize> {
    let src_file = try!(fs::File::open(src));
    let dest_file = try!(fs::File::create(dest));

    let mut reader = io::BufReader::new(src_file);
    let mut writer = io::BufWriter::new(dest_file);
    let mut removed = 0;

    for result in io::BufRead::lines(&mut reader) {
        let line = try!(result);
        if filter(&line) {
            try!(writeln!(&mut writer, "{}", &line));
        } else {
            removed += 1;
        }
    }

    try!(writer.flush());

    Ok(removed)
}

pub fn match_file<T, F: FnMut(&str) -> Option<T>>(src: &Path, mut f: F) -> io::Result<Option<T>> {
    let src_file = try!(fs::File::open(src));

    let mut reader = io::BufReader::new(src_file);

    for result in io::BufRead::lines(&mut reader) {
        let line = try!(result);
        if let Some(r) = f(&line) {
            return Ok(Some(r));
        }
    }

    Ok(None)
}

pub fn append_file(dest: &Path, line: &str) -> io::Result<()> {
    let mut dest_file = try!(fs::OpenOptions::new()
                                 .write(true)
                                 .append(true)
                                 .create(true)
                                 .open(dest));

    try!(writeln!(&mut dest_file, "{}", line));

    try!(dest_file.sync_data());

    Ok(())
}

pub fn tee_file<W: io::Write>(path: &Path, mut w: &mut W) -> io::Result<()> {
    let mut file = try!(fs::OpenOptions::new()
                            .read(true)
                            .open(path));

    let buffer_size = 0x10000;
    let mut buffer = vec![0u8; buffer_size];

    loop {
        let bytes_read = try!(io::Read::read(&mut file, &mut buffer));

        if bytes_read != 0 {
            try!(io::Write::write_all(w, &mut buffer[0..bytes_read]));
        } else {
            return Ok(());
        }
    }
}

#[derive(Debug)]
pub enum DownloadError {
    Status(hyper::status::StatusCode),
    Network(hyper::Error),
    File(io::Error),
    FilePathParse,
}
pub type DownloadResult<T> = Result<T, DownloadError>;

impl error::Error for DownloadError {
    fn description(&self) -> &str {
        use self::DownloadError::*;
        match *self {
            Status(_) => "unsuccessful HTTP status",
            Network(ref e) => "network error",
            File(ref e) => "error writing file",
            FilePathParse => "failed to parse URL as file path",
        }
    }

    fn cause(&self) -> Option<&error::Error> {
        use self::DownloadError::*;
        match *self {
            Network(ref e) => Some(e),
            File(ref e) => Some(e),
            Status(_) |
            FilePathParse => None,
        }
    }
}

impl fmt::Display for DownloadError {
    fn fmt(&self, f: &mut fmt::Formatter) -> fmt::Result {
        match *self {
            DownloadError::Status(ref s) => write!(f, "Status: {}", s),
            DownloadError::Network(ref e) => write!(f, "Network: {}", e),
            DownloadError::File(ref e) => write!(f, "File: {}", e),
            DownloadError::FilePathParse => write!(f, "failed to parse URL as file path"),
        }
    }
}

pub fn download_file<P: AsRef<Path>>(url: hyper::Url,
                                     path: P,
                                     mut hasher: Option<&mut Hasher>,
                                     notify_handler: NotifyHandler)
                                     -> DownloadResult<()> {
<<<<<<< HEAD
    // The file scheme is mostly for use by tests to mock the dist server
    if url.scheme == "file" {
        let src = try!(url.to_file_path().map_err(|_| DownloadError::FilePathParse));
        if !is_file(&src) {
            // Because some of multirust's logic depends on checking
            // the error when a downloaded file doesn't exist, make
            // the file case return the same error value as the
            // network case.
            return Err(DownloadError::Status(hyper::status::StatusCode::NotFound));
        }
        try!(fs::copy(&src, path.as_ref()).map_err(|e| DownloadError::File(e)));

        if let Some(ref mut h) = hasher {
            let ref mut f = try!(fs::File::open(path.as_ref()).map_err(|e| DownloadError::File(e)));

            let ref mut buffer = vec![0u8; 0x10000];
            loop {
                let bytes_read = try!(io::Read::read(f, buffer).map_err(|e| DownloadError::File(e)));
                if bytes_read == 0 { break }
                try!(io::Write::write_all(*h, &buffer[0..bytes_read]).map_err(|e| DownloadError::File(e)));
            }
        }

        return Ok(());
    }
=======
    use hyper::header::ContentLength;
    use utils::Notification;
>>>>>>> 79054e7c

    let client = Client::new();

    let mut res = try!(client.get(url).send().map_err(DownloadError::Network));
    if res.status != hyper::Ok {
        return Err(DownloadError::Status(res.status));
    }

    let buffer_size = 0x10000;
    let mut buffer = vec![0u8; buffer_size];

    let mut file = try!(fs::File::create(path).map_err(DownloadError::File));

    if let Some(len) = res.headers.get::<ContentLength>().cloned() {
        notify_handler.call(Notification::DownloadContentLengthReceived(len.0));
    }

    loop {
        let bytes_read = try!(io::Read::read(&mut res, &mut buffer)
                                  .map_err(hyper::Error::Io)
                                  .map_err(DownloadError::Network));

        if bytes_read != 0 {
            if let Some(ref mut h) = hasher {
                try!(io::Write::write_all(*h, &mut buffer[0..bytes_read])
                         .map_err(DownloadError::File));
            }
            try!(io::Write::write_all(&mut file, &mut buffer[0..bytes_read])
                     .map_err(DownloadError::File));
            notify_handler.call(Notification::DownloadDataReceived(bytes_read));
        } else {
            try!(file.sync_data().map_err(DownloadError::File));
            notify_handler.call(Notification::DownloadFinished);
            return Ok(());
        }
    }
}

pub fn symlink_dir(src: &Path, dest: &Path) -> io::Result<()> {
    #[cfg(windows)]
    fn symlink_dir_inner(src: &Path, dest: &Path) -> io::Result<()> {
        ::std::os::windows::fs::symlink_dir(src, dest)
    }
    #[cfg(not(windows))]
    fn symlink_dir_inner(src: &Path, dest: &Path) -> io::Result<()> {
        ::std::os::unix::fs::symlink(src, dest)
    }

    let _ = remove_dir(dest);
    symlink_dir_inner(src, dest)
}

pub fn symlink_file(src: &Path, dest: &Path) -> io::Result<()> {
    #[cfg(windows)]
    fn symlink_file_inner(src: &Path, dest: &Path) -> io::Result<()> {
        ::std::os::windows::fs::symlink_file(src, dest)
    }
    #[cfg(not(windows))]
    fn symlink_file_inner(src: &Path, dest: &Path) -> io::Result<()> {
        ::std::os::unix::fs::symlink(src, dest)
    }

    let _ = fs::remove_file(dest);
    symlink_file_inner(src, dest)
}

pub fn hardlink(src: &Path, dest: &Path) -> io::Result<()> {
    let _ = fs::remove_file(dest);
    fs::hard_link(src, dest)
}

#[derive(Debug)]
pub enum CommandError {
    Io(io::Error),
    Status(ExitStatus),
}

pub type CommandResult<T> = Result<T, CommandError>;

impl error::Error for CommandError {
    fn description(&self) -> &str {
        use self::CommandError::*;
        match *self {
            Io(_) => "could not execute command",
            Status(_) => "command exited with unsuccessful status",
        }
    }

    fn cause(&self) -> Option<&error::Error> {
        use self::CommandError::*;
        match *self {
            Io(ref e) => Some(e),
            Status(_) => None,
        }
    }
}

impl fmt::Display for CommandError {
    fn fmt(&self, f: &mut fmt::Formatter) -> fmt::Result {
        match *self {
            CommandError::Io(ref e) => write!(f, "Io: {}", e),
            CommandError::Status(ref s) => write!(f, "Status: {}", s),
        }
    }
}

pub fn cmd_status(cmd: &mut Command) -> CommandResult<()> {
    cmd.status().map_err(CommandError::Io).and_then(|s| {
        if s.success() {
            Ok(())
        } else {
            Err(CommandError::Status(s))
        }
    })
}

pub fn remove_dir(path: &Path) -> io::Result<()> {
    if try!(fs::symlink_metadata(path)).file_type().is_symlink() {
        if cfg!(windows) {
            fs::remove_dir(path)
        } else {
            fs::remove_file(path)
        }
    } else {
        let mut result = Ok(());

        // The implementation of `remove_dir_all` is broken on windows,
        // so may need to try multiple times!
        for _ in 0..5 {
            result = fs::remove_dir_all(path);
            if !is_directory(path) {
                return Ok(());
            }
            thread::sleep(Duration::from_millis(100));
        }
        result
    }
}

pub fn copy_dir(src: &Path, dest: &Path) -> CommandResult<()> {
    #[cfg(windows)]
    fn copy_dir_inner(src: &Path, dest: &Path) -> CommandResult<()> {
        Command::new("robocopy")
            .arg(src)
            .arg(dest)
            .arg("/E")
            .arg("/NFL")
            .arg("/NDL")
            .arg("/NJH")
            .arg("/NJS")
            .arg("/nc")
            .arg("/ns")
            .arg("/np")
            .status()
            .map_err(CommandError::Io)
            .and_then(|s| {
                match s.code() {
                    // Robocopy has non-zero exit codes for successful copies...
                    Some(value) if value < 8 => Ok(()),
                    _ => Err(CommandError::Status(s)),
                }
            })
    }
    #[cfg(not(windows))]
    fn copy_dir_inner(src: &Path, dest: &Path) -> CommandResult<()> {
        cmd_status(Command::new("cp").arg("-R").arg(src).arg(dest))
    }

    let _ = remove_dir(dest);
    copy_dir_inner(src, dest)
}

pub fn prefix_arg<S: AsRef<OsStr>>(name: &str, s: S) -> OsString {
    let mut arg = OsString::from(name);
    arg.push(s);
    arg
}

pub fn has_cmd(cmd: &str) -> bool {
    #[cfg(not(windows))]
    fn inner(cmd: &str) -> bool {
        cmd_status(Command::new("which")
                       .arg(cmd)
                       .stdin(Stdio::null())
                       .stdout(Stdio::null())
                       .stderr(Stdio::null()))
            .is_ok()
    }
    #[cfg(windows)]
    fn inner(cmd: &str) -> bool {
        cmd_status(Command::new("where")
                       .arg("/Q")
                       .arg(cmd))
            .is_ok()
    }

    inner(cmd)
}

pub fn find_cmd<'a>(cmds: &[&'a str]) -> Option<&'a str> {
    cmds.into_iter().map(|&s| s).filter(|&s| has_cmd(s)).next()
}

pub fn open_browser(path: &Path) -> io::Result<bool> {
    #[cfg(not(windows))]
    fn inner(path: &Path) -> io::Result<bool> {
        let commands = ["xdg-open", "open", "firefox", "chromium"];
        if let Some(cmd) = find_cmd(&commands) {
            Command::new(cmd)
                .arg(path)
                .stdin(Stdio::null())
                .stdout(Stdio::null())
                .stderr(Stdio::null())
                .spawn()
                .map(|_| true)
        } else {
            Ok(false)
        }
    }
    #[cfg(windows)]
    fn inner(path: &Path) -> io::Result<bool> {
        Command::new("cmd")
            .arg("/C")
            .arg("start")
            .arg(path)
            .stdin(Stdio::null())
            .stdout(Stdio::null())
            .stderr(Stdio::null())
            .spawn()
            .map(|_| true)
    }
    inner(path)
}
pub fn home_dir() -> Option<PathBuf> {
    #[cfg(not(windows))]
    fn inner() -> Option<PathBuf> {
        ::std::env::home_dir()
    }
    #[cfg(windows)]
    fn inner() -> Option<PathBuf> {
        windows::get_special_folder(&windows::FOLDERID_Profile).ok()
    }

    inner()
}

#[cfg(windows)]
pub mod windows {
    use winapi::*;
    use std::io;
    use std::path::PathBuf;
    use std::ptr;
    use std::slice;
    use std::ffi::OsString;
    use std::os::windows::ffi::OsStringExt;
    use shell32;
    use ole32;

    #[allow(non_upper_case_globals)]
    pub const FOLDERID_LocalAppData: GUID = GUID {
        Data1: 0xF1B32785,
        Data2: 0x6FBA,
        Data3: 0x4FCF,
        Data4: [0x9D, 0x55, 0x7B, 0x8E, 0x7F, 0x15, 0x70, 0x91],
    };
    #[allow(non_upper_case_globals)]
    pub const FOLDERID_Profile: GUID = GUID {
        Data1: 0x5E6C858F,
        Data2: 0x0E22,
        Data3: 0x4760,
        Data4: [0x9A, 0xFE, 0xEA, 0x33, 0x17, 0xB6, 0x71, 0x73],
    };

    pub fn get_special_folder(id: &shtypes::KNOWNFOLDERID) -> io::Result<PathBuf> {


        let mut path = ptr::null_mut();
        let result;

        unsafe {
            let code = shell32::SHGetKnownFolderPath(id, 0, ptr::null_mut(), &mut path);
            if code == 0 {
                let mut length = 0usize;
                while *path.offset(length as isize) != 0 {
                    length += 1;
                }
                let slice = slice::from_raw_parts(path, length);
                result = Ok(OsString::from_wide(slice).into());
            } else {
                result = Err(io::Error::from_raw_os_error(code));
            }
            ole32::CoTaskMemFree(path as *mut _);
        }
        result
    }
}<|MERGE_RESOLUTION|>--- conflicted
+++ resolved
@@ -198,7 +198,9 @@
                                      mut hasher: Option<&mut Hasher>,
                                      notify_handler: NotifyHandler)
                                      -> DownloadResult<()> {
-<<<<<<< HEAD
+    use hyper::header::ContentLength;
+    use utils::Notification;
+
     // The file scheme is mostly for use by tests to mock the dist server
     if url.scheme == "file" {
         let src = try!(url.to_file_path().map_err(|_| DownloadError::FilePathParse));
@@ -224,10 +226,6 @@
 
         return Ok(());
     }
-=======
-    use hyper::header::ContentLength;
-    use utils::Notification;
->>>>>>> 79054e7c
 
     let client = Client::new();
 
