--- conflicted
+++ resolved
@@ -522,7 +522,6 @@
         None
     };
 
-<<<<<<< HEAD
     let cargo_home = if env_var.is_some() {
         let cwd = try!(env::current_dir().chain_err(|| ErrorKind::GettingCwd));
         env_var.clone().map(|home| {
@@ -532,10 +531,6 @@
         None
     };
 
-=======
-    let cwd = try!(env::current_dir().chain_err(|| ErrorKind::CargoHome));
-    let cargo_home = env_var.clone().map(|home| cwd.join(home));
->>>>>>> 09fb0f56
     let user_home = home_dir().map(|p| p.join(".cargo"));
     cargo_home.or(user_home).ok_or(ErrorKind::CargoHome.into())
 }
@@ -741,11 +736,6 @@
         None
     };
 
-<<<<<<< HEAD
-=======
-    let cwd = try!(env::current_dir().chain_err(|| ErrorKind::RustupHome));
-    let rustup_home = env::var_os("RUSTUP_HOME").map(|home| cwd.join(home));
->>>>>>> 09fb0f56
     let user_home = if use_rustup_dir {
         dot_dir(".rustup")
     } else {
